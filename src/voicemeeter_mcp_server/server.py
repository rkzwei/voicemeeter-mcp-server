--- conflicted
+++ resolved
@@ -4,21 +4,6 @@
 import json
 from typing import Any, Dict, List, Optional, Union, cast
 
-<<<<<<< HEAD
-from mcp.server import Server
-from mcp.server.models import InitializationOptions
-from mcp.server.stdio import stdio_server
-from mcp.types import (
-    EmbeddedResource,
-    ImageContent,
-    LoggingLevel,
-    Resource,
-    TextContent,
-    Tool,
-)
-from pydantic import AnyUrl
-from pydantic import BaseModel, Field
-=======
 from mcp.server import NotificationOptions, Server
 from mcp.server.models import InitializationOptions
 from mcp.server.stdio import stdio_server
@@ -41,11 +26,9 @@
     Tool,
 )
 from pydantic import AnyUrl, BaseModel, Field
->>>>>>> 544a3426
 
 from .preset_manager import PresetManager, PresetValidationError
 from .voicemeeter_api import VoicemeeterAPI, VoicemeeterType
-from .preset_manager import PresetManager, PresetValidationError
 
 
 class VoicemeeterMCPServer:
@@ -56,26 +39,6 @@
         self.vm_api = VoicemeeterAPI()
         self.preset_manager = PresetManager()
         # Store handler references for testing
-<<<<<<< HEAD
-        self._list_resources_handler = None
-        self._read_resource_handler = None
-        self._list_tools_handler = None
-        self._call_tool_handler = None
-        # Track background tasks for cleanup
-        self._background_tasks: set = set()
-        self._shutdown_event = asyncio.Event()
-        self._setup_handlers()
-
-    async def __aenter__(self):
-        """Async context manager entry."""
-        return self
-
-    async def __aexit__(self, exc_type, exc_val, exc_tb):
-        """Async context manager exit with cleanup."""
-        await self.cleanup()
-
-    def add_background_task(self, task: asyncio.Task):
-=======
         self._list_resources_handler: Optional[Any] = None
         self._read_resource_handler: Optional[Any] = None
         self._list_tools_handler: Optional[Any] = None
@@ -94,16 +57,11 @@
         await self.cleanup()
 
     def add_background_task(self, task: asyncio.Task[Any]) -> None:
->>>>>>> 544a3426
         """Add a background task to be managed."""
         self._background_tasks.add(task)
         task.add_done_callback(self._background_tasks.discard)
 
-<<<<<<< HEAD
-    async def cleanup(self):
-=======
     async def cleanup(self) -> None:
->>>>>>> 544a3426
         """Clean up all resources and background tasks."""
         print("Cleaning up VoicemeeterMCPServer resources...")
 
@@ -240,10 +198,6 @@
         # Store handler reference for testing
         self._list_resources_handler = handle_list_resources
 
-<<<<<<< HEAD
-        @self.server.read_resource()
-=======
->>>>>>> 544a3426
         async def handle_read_resource(uri: str) -> str:
             """Read a Voicemeeter resource."""
             if not self.vm_api.is_connected:
@@ -360,10 +314,6 @@
         # Store handler reference for testing
         self._read_resource_handler = handle_read_resource
 
-<<<<<<< HEAD
-        @self.server.list_tools()
-=======
->>>>>>> 544a3426
         async def handle_list_tools() -> List[Tool]:
             """List available Voicemeeter tools."""
             return [
@@ -572,10 +522,6 @@
         # Store handler reference for testing
         self._list_tools_handler = handle_list_tools
 
-<<<<<<< HEAD
-        @self.server.call_tool()
-=======
->>>>>>> 544a3426
         async def handle_call_tool(
             name: str, arguments: Dict[str, Any]
         ) -> List[TextContent]:
@@ -802,15 +748,11 @@
                                         continue
 
                                     # At this point, param_value is guaranteed to be a string
-<<<<<<< HEAD
-                                    assert isinstance(param_value, str)
-=======
                                     if not isinstance(param_value, str):
                                         raise ValueError(
                                             f"Parameter value must be a string, got {type(param_value)}"
                                         )
 
->>>>>>> 544a3426
                                     try:
                                         # Try as float first
                                         float_value = float(param_value)
@@ -859,23 +801,6 @@
 
                 elif name == "voicemeeter_validate_preset":
                     preset_path = arguments["preset_path"]
-<<<<<<< HEAD
-                    
-                    try:
-                        if preset_path.lower().endswith('.xml'):
-                            preset = self.preset_manager.load_xml_preset(preset_path)
-                        elif preset_path.lower().endswith('.json'):
-                            preset = self.preset_manager.load_preset_json(preset_path)
-                        else:
-                            return [TextContent(type="text", text="Unsupported file type. Only .xml and .json files are supported.")]
-                        
-                        return [TextContent(type="text", text=f"Preset '{preset.metadata.name}' is valid ✅\nChecksum: {preset.metadata.checksum}")]
-                    
-                    except PresetValidationError as e:
-                        return [TextContent(type="text", text=f"Preset validation failed ❌: {str(e)}")]
-                    except Exception as e:
-                        return [TextContent(type="text", text=f"Error validating preset: {str(e)}")]
-=======
 
                     try:
                         if preset_path.lower().endswith(".xml"):
@@ -913,75 +838,10 @@
                                 type="text", text=f"Error validating preset: {str(e)}"
                             )
                         ]
->>>>>>> 544a3426
 
                 elif name == "voicemeeter_compare_presets":
                     preset1_path = arguments["preset1_path"]
                     preset2_path = arguments["preset2_path"]
-<<<<<<< HEAD
-                    
-                    try:
-                        # Load both presets
-                        if preset1_path.lower().endswith('.xml'):
-                            preset1 = self.preset_manager.load_xml_preset(preset1_path)
-                        else:
-                            preset1 = self.preset_manager.load_preset_json(preset1_path)
-                            
-                        if preset2_path.lower().endswith('.xml'):
-                            preset2 = self.preset_manager.load_xml_preset(preset2_path)
-                        else:
-                            preset2 = self.preset_manager.load_preset_json(preset2_path)
-                        
-                        # Compare presets
-                        comparison = self.preset_manager.compare_presets(preset1, preset2)
-                        
-                        result = f"Preset Comparison: '{preset1.metadata.name}' vs '{preset2.metadata.name}'\n\n"
-                        result += f"Summary:\n"
-                        result += f"- Total changes: {comparison['summary']['total_changes']}\n"
-                        result += f"- Strips modified: {comparison['summary']['strips_modified']}\n"
-                        result += f"- Buses modified: {comparison['summary']['buses_modified']}\n"
-                        result += f"- Scenarios modified: {comparison['summary']['scenarios_modified']}\n\n"
-                        
-                        if comparison['summary']['total_changes'] == 0:
-                            result += "✅ Presets are identical"
-                        else:
-                            result += "Detailed comparison:\n"
-                            result += json.dumps(comparison, indent=2)
-                        
-                        return [TextContent(type="text", text=result)]
-                    
-                    except Exception as e:
-                        return [TextContent(type="text", text=f"Error comparing presets: {str(e)}")]
-
-                elif name == "voicemeeter_backup_preset":
-                    preset_path = arguments["preset_path"]
-                    
-                    try:
-                        backup_path = self.preset_manager.create_backup(preset_path)
-                        return [TextContent(type="text", text=f"Backup created successfully: {backup_path}")]
-                    except Exception as e:
-                        return [TextContent(type="text", text=f"Error creating backup: {str(e)}")]
-
-                elif name == "voicemeeter_list_presets":
-                    extension = arguments.get("extension")
-                    
-                    try:
-                        presets = self.preset_manager.list_presets(extension)
-                        
-                        if not presets:
-                            return [TextContent(type="text", text="No preset files found.")]
-                        
-                        result = f"Found {len(presets)} preset file(s):\n\n"
-                        for preset in presets:
-                            result += f"📄 {preset['name']}{preset['extension']}\n"
-                            result += f"   Path: {preset['path']}\n"
-                            result += f"   Size: {preset['size']} bytes\n"
-                            result += f"   Modified: {preset['modified']}\n\n"
-                        
-                        return [TextContent(type="text", text=result)]
-                    except Exception as e:
-                        return [TextContent(type="text", text=f"Error listing presets: {str(e)}")]
-=======
 
                     try:
                         # Load both presets
@@ -1069,47 +929,21 @@
                                 type="text", text=f"Error listing presets: {str(e)}"
                             )
                         ]
->>>>>>> 544a3426
 
                 elif name == "voicemeeter_create_template":
                     template_name = arguments["template_name"]
                     voicemeeter_type = arguments.get("voicemeeter_type", "potato")
                     save_path = arguments.get("save_path")
-<<<<<<< HEAD
-                    
-                    try:
-                        template = self.preset_manager.create_template(template_name, voicemeeter_type)
-                        
-=======
 
                     try:
                         template = self.preset_manager.create_template(
                             template_name, voicemeeter_type
                         )
 
->>>>>>> 544a3426
                         result = f"Created template '{template_name}' for Voicemeeter {voicemeeter_type.title()}\n"
                         result += f"- {len(template.strips)} strips configured\n"
                         result += f"- {len(template.buses)} buses configured\n"
                         result += f"- {len(template.scenarios)} scenarios included\n"
-<<<<<<< HEAD
-                        
-                        if save_path:
-                            if save_path.lower().endswith('.json'):
-                                self.preset_manager.save_preset_json(template, save_path)
-                                result += f"\n✅ Template saved to: {save_path}"
-                            elif save_path.lower().endswith('.xml'):
-                                self.preset_manager.export_preset_xml(template, save_path)
-                                result += f"\n✅ Template exported to: {save_path}"
-                            else:
-                                result += f"\n⚠️ Invalid file extension. Use .json or .xml"
-                        else:
-                            result += f"\n💡 Use save_path parameter to save the template to a file"
-                        
-                        return [TextContent(type="text", text=result)]
-                    except Exception as e:
-                        return [TextContent(type="text", text=f"Error creating template: {str(e)}")]
-=======
 
                         if save_path:
                             if save_path.lower().endswith(".json"):
@@ -1136,7 +970,6 @@
                                 type="text", text=f"Error creating template: {str(e)}"
                             )
                         ]
->>>>>>> 544a3426
 
                 else:
                     return [TextContent(type="text", text=f"Unknown tool: {name}")]
@@ -1151,19 +984,6 @@
         # Store handler reference for testing
         self._call_tool_handler = handle_call_tool
 
-<<<<<<< HEAD
-    async def list_resources(self) -> List[Resource]:
-        """Expose list_resources for testing."""
-        return await self._list_resources_handler()
-
-    async def read_resource(self, uri: str) -> str:
-        """Expose read_resource for testing."""
-        return await self._read_resource_handler(uri)
-
-    async def list_tools(self) -> List[Tool]:
-        """Expose list_tools for testing."""
-        return await self._list_tools_handler()
-=======
         # Create wrapper functions that match the expected MCP handler signature
         async def list_resources_wrapper(_: Any) -> ServerResult:
             resources = await handle_list_resources()
@@ -1233,24 +1053,17 @@
             raise RuntimeError("Handler not initialized")
         result = await self._list_tools_handler()
         return cast(List[Tool], result)
->>>>>>> 544a3426
 
     async def call_tool(
         self, name: str, arguments: Dict[str, Any]
     ) -> List[TextContent]:
         """Expose call_tool for testing."""
-<<<<<<< HEAD
-        return await self._call_tool_handler(name, arguments)
-
-    async def run(self):
-=======
         if self._call_tool_handler is None:
             raise RuntimeError("Handler not initialized")
         result = await self._call_tool_handler(name, arguments)
         return cast(List[TextContent], result)
 
     async def run(self) -> None:
->>>>>>> 544a3426
         """Run the MCP server."""
         async with stdio_server() as (read_stream, write_stream):
             await self.server.run(
